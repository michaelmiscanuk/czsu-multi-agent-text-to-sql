--- conflicted
+++ resolved
@@ -377,13 +377,7 @@
         # Specialized: llama3-groq-tool-use:8b (fine-tuned for tool calling)
         # For tool-enabled qwen2.5-coder, use: hhao/qwen2.5-coder-tools
         # Small models (0.5b, 1b) have very poor tool calling support - avoid them!
-<<<<<<< HEAD
-        llm = get_ollama_llm(
-            model_name="ishumilin/deepseek-r1-coder-tools:14b", temperature=0.0
-        )
-=======
         llm = get_ollama_llm(model_name=model_name, temperature=0.0)
->>>>>>> 57c49672
         use_bind_tools = (
             True  # OLLAMA uses OpenAI-compatible API, requires bind_tools()
         )
@@ -391,7 +385,6 @@
     elif model_type == "xai":
         llm = get_xai_llm(model_name=model_name, temperature=0.0)
         use_bind_tools = True  # xAI uses OpenAI-compatible API, requires bind_tools()
-<<<<<<< HEAD
     elif model_type == "mistral":
         llm = get_mistral_llm(
             model_name="mistral-small-latest",
@@ -400,9 +393,6 @@
         use_bind_tools = (
             True  # Mistral uses OpenAI-compatible API, requires bind_tools()
         )
-=======
-
->>>>>>> 57c49672
     else:
         raise ValueError(
             f"Unknown model_type: {model_type}. Options: 'azureopenai', 'anthropic', 'gemini', 'ollama', 'xai', 'mistral'"
